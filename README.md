# LSL-Harness

<<<<<<< HEAD
LSL-Harness is a lightweight, easy to use and portable tool for measuring surface-level performance of LSL streams.

With it you can calculate:

- Latency
- Jitter
- % of Samples dropped

LSL-Harness is intended to be used in contexts where:

- Users of LSL-enabled devices need a simply, "One-click" diagnostic tool, pareticularly when working with tech support
- Developers are rapidly iterating and don't have time for a full labrecorder + XDF analysis session

Linux/WSL note:
pylsl looks for the native liblsl.so in its own package, system library paths, or where PYLSL_LIB points.
If you already run LSL apps, you probably have it—no extra steps.
If lsl-harness complains it can’t find liblsl, either:

Use your Conda lib: set PYLSL_LIB=$CONDA_PREFIX/lib/liblsl.so, or

Drop a local copy at vendor/liblsl/liblsl.so and set PYLSL_LIB to that path.

\- Project license: MIT (see `LICENSE`)
\- Third-party components: see `THIRD_PARTY_NOTICES.md`

## Developer note (headless plotting / CI)

- Tests run with warnings treated as errors (see `pytest.ini`). GUI backends can trigger toolkit/Pillow warnings in headless environments.
- To avoid this, Matplotlib is configured to use the non-interactive `Agg` backend in `lsl_harness/report.py` before importing `pyplot`.
- If you add new plotting code, either import `pyplot` from that module (which already sets Agg) or set `matplotlib.use("Agg")` before importing `matplotlib.pyplot` in new modules that render images during tests/CI.
=======
LSL-Harness is a lightweight, portable tool for measuring surface-level performance of Lab Streaming Layer (LSL) streams. With it you can calculate latency, jitter, drift, effective sample rate, and dropped samples without spinning up a full LabRecorder pipeline.

[Quickstart](#quickstart)

## What it does

- Measure LSL latency, jitter, drift, effective sample rate, and drop percentages.
- Emit CSV + JSON artifacts that are easy to diff or archive.
- Render polished HTML summaries that you can share with teammates or attach to tickets.

## Quickstart

### 1. Prepare a Python environment

Install dependencies with your preferred tool:

```bash
# Using uv (recommended)
uv sync --frozen

# Using pip
python -m venv .venv
source .venv/bin/activate
pip install -e .
```

Both flows install the `lsl-harness` CLI as well as the `synthetic-outlet` helper script used in the next step.

### 2. Start the synthetic outlet

In one terminal, launch the built-in outlet that mimics an EEG-like stream:

```bash
# With uv
uv run synthetic-outlet

# With pip / virtualenv
synthetic-outlet
```

Leave this terminal running while you collect measurements.

### 3. Measure the stream

Open a second terminal in the project directory and record a run:

```bash
# Customize --duration-seconds or --output-directory as needed
uv run lsl-harness measure --duration-seconds 10 --output-directory results/demo_run
```

When the command finishes you will see a `results/demo_run/` directory containing:

- `latency.csv` — per-sample latency in milliseconds.
- `times.csv` — source and receive timestamps for drift analysis.
- `summary.json` — computed statistics and environment metadata.

(If you omit `--output-directory`, the default is `results/run_001`.)

### 4. Render the HTML report

Transform the measurement artifacts into a shareable report:

```bash
uv run lsl-harness report results/demo_run
```

This writes the following files back into `results/demo_run/`:

- `report.html` — the full report to open in your browser.
- `latency_hist.png` — histogram of per-sample latency.
- `drift_plot.png` — offset-vs-time graph (present when `times.csv` exists).

## Troubleshooting `PYLSL_LIB`

On Linux and WSL, `pylsl` looks for the native `liblsl.so` in its package directory, on the system library path, or wherever the `PYLSL_LIB` environment variable points. If you already run other LSL apps you probably have it available—otherwise try the following:

1. **Point to Conda’s copy** – If you installed `liblsl` through Conda or Mamba, run `export PYLSL_LIB="$CONDA_PREFIX/lib/liblsl.so"` before launching `lsl-harness`.
2. **Bundle a local build** – Drop `liblsl.so` under `vendor/liblsl/` in this repository and `export PYLSL_LIB="$(pwd)/vendor/liblsl/liblsl.so"`.
3. **Verify the setting** – Use `python -c "import pylsl, os; print(os.environ.get('PYLSL_LIB'), pylsl.lib.__file__)"` inside your virtual environment to confirm that Python can load the shared library.
4. **Check architecture mismatches** – Ensure that the `liblsl.so` you point to matches your Python architecture (e.g., both x86_64). A wrong architecture manifests as `OSError: wrong ELF class` when importing `pylsl`.

Once `pylsl` can load `liblsl.so`, re-run the quickstart steps above.

- Project license: MIT (see `LICENSE`).
- Third-party components: see `third_party_notices.md`.
>>>>>>> 9ad00fd6
<|MERGE_RESOLUTION|>--- conflicted
+++ resolved
@@ -1,37 +1,3 @@
-# LSL-Harness
-
-<<<<<<< HEAD
-LSL-Harness is a lightweight, easy to use and portable tool for measuring surface-level performance of LSL streams.
-
-With it you can calculate:
-
-- Latency
-- Jitter
-- % of Samples dropped
-
-LSL-Harness is intended to be used in contexts where:
-
-- Users of LSL-enabled devices need a simply, "One-click" diagnostic tool, pareticularly when working with tech support
-- Developers are rapidly iterating and don't have time for a full labrecorder + XDF analysis session
-
-Linux/WSL note:
-pylsl looks for the native liblsl.so in its own package, system library paths, or where PYLSL_LIB points.
-If you already run LSL apps, you probably have it—no extra steps.
-If lsl-harness complains it can’t find liblsl, either:
-
-Use your Conda lib: set PYLSL_LIB=$CONDA_PREFIX/lib/liblsl.so, or
-
-Drop a local copy at vendor/liblsl/liblsl.so and set PYLSL_LIB to that path.
-
-\- Project license: MIT (see `LICENSE`)
-\- Third-party components: see `THIRD_PARTY_NOTICES.md`
-
-## Developer note (headless plotting / CI)
-
-- Tests run with warnings treated as errors (see `pytest.ini`). GUI backends can trigger toolkit/Pillow warnings in headless environments.
-- To avoid this, Matplotlib is configured to use the non-interactive `Agg` backend in `lsl_harness/report.py` before importing `pyplot`.
-- If you add new plotting code, either import `pyplot` from that module (which already sets Agg) or set `matplotlib.use("Agg")` before importing `matplotlib.pyplot` in new modules that render images during tests/CI.
-=======
 LSL-Harness is a lightweight, portable tool for measuring surface-level performance of Lab Streaming Layer (LSL) streams. With it you can calculate latency, jitter, drift, effective sample rate, and dropped samples without spinning up a full LabRecorder pipeline.
 
 [Quickstart](#quickstart)
@@ -117,5 +83,4 @@
 Once `pylsl` can load `liblsl.so`, re-run the quickstart steps above.
 
 - Project license: MIT (see `LICENSE`).
-- Third-party components: see `third_party_notices.md`.
->>>>>>> 9ad00fd6
+- Third-party components: see `third_party_notices.md`.